--- conflicted
+++ resolved
@@ -1,14 +1,10 @@
 # How to use
 
-<<<<<<< HEAD
 [![smithery badge](https://smithery.ai/badge/@zereight/confluence-mcp)](https://smithery.ai/server/@zereight/confluence-mcp)
 
-## Using with Claude App
-=======
 <a href="https://glama.ai/mcp/servers/p7fnmpaukj"><img width="380" height="200" src="https://glama.ai/mcp/servers/p7fnmpaukj/badge" alt="confluence-mcp MCP server" /></a>
 
 ## Using with Claude App, Cline, Roo Code
->>>>>>> 9fc9394f
 
 When using with the Claude App, you need to set up your API key and URLs directly.
 
